--- conflicted
+++ resolved
@@ -1,8 +1,5 @@
-<<<<<<< HEAD
 use std::io::{self, BufWriter, Write};
-=======
-use std::io::{self};
->>>>>>> 1c601726
+
 use std::{fs, path::PathBuf, process::exit};
 
 use owo_colors::OwoColorize;
@@ -86,14 +83,7 @@
 
     table.modify(Rows::first(), Color::FG_BRIGHT_GREEN);
     let stdout = io::stdout();
-<<<<<<< HEAD
-    let lock = stdout.lock();
-    let mut w = BufWriter::new(lock);
+    let mut w = BufWriter::new(stdout.lock());
     writeln!(w, "{}", table).unwrap();
     w.flush().unwrap();
-=======
-    let mut stdout_lock = stdout.lock();
-    writeln!(stdout_lock, "{}", table).unwrap();
-    stdout_lock.flush().unwrap();
->>>>>>> 1c601726
 }